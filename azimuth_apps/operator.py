import asyncio
import base64
import contextlib
import dataclasses
import datetime as dt
import functools
import hashlib
import json
import logging
import pathlib
import random
import sys
import tempfile
import typing as t

import easykube
import easysemver
import httpx
import kopf
import kube_custom_resource
import pyhelm3
import yaml

# Create an easykube client from the environment
from pydantic.json import pydantic_encoder

from . import models
from .config import settings
from .models import v1alpha1 as api

LOGGER = logging.getLogger(__name__)


ekconfig = easykube.Configuration.from_environment(json_encoder=pydantic_encoder)
ekclient = ekconfig.async_client(default_field_manager=settings.easykube_field_manager)


helm_client = pyhelm3.Client(
    default_timeout=settings.helm_client.default_timeout,
    executable=settings.helm_client.executable,
    history_max_revisions=settings.helm_client.history_max_revisions,
    insecure_skip_tls_verify=settings.helm_client.insecure_skip_tls_verify,
    unpack_directory=settings.helm_client.unpack_directory,
)


# Create a registry of custom resources and populate it from the models module
registry = kube_custom_resource.CustomResourceRegistry(
    settings.api_group, settings.crd_categories
)
registry.discover_models(models)


@kopf.on.startup()
async def apply_settings(**kwargs):
    """
    Apply kopf settings.
    """
    kopf_settings = kwargs["settings"]
    kopf_settings.persistence.finalizer = f"{settings.api_group}/finalizer"
    kopf_settings.persistence.progress_storage = kopf.AnnotationsProgressStorage(
        prefix=settings.api_group
    )
    kopf_settings.persistence.diffbase_storage = kopf.AnnotationsDiffBaseStorage(
        prefix=settings.api_group,
        key="last-handled-configuration",
    )
    kopf_settings.watching.client_timeout = settings.watch_timeout
    # Apply the CRDs
    for crd in registry:
        try:
            await ekclient.apply_object(crd.kubernetes_resource(), force=True)
        except Exception:
            LOGGER.exception(
                "error applying CRD %s.%s - exiting", crd.plural_name, crd.api_group
            )
            sys.exit(1)
    # Give Kubernetes a chance to create the APIs for the CRDs
    await asyncio.sleep(0.5)
    # Check to see if the APIs for the CRDs are up. If they are not,
    # the kopf watches will not start properly so we exit and get restarted
    LOGGER.info("Waiting for CRDs to become available")
    for crd in registry:
        preferred_version = next(k for k, v in crd.versions.items() if v.storage)
        api_version = f"{crd.api_group}/{preferred_version}"
        try:
            _ = await ekclient.get(f"/apis/{api_version}/{crd.plural_name}")
        except Exception:
            LOGGER.exception(
                "api for %s.%s not available - exiting", crd.plural_name, crd.api_group
            )
            sys.exit(1)


@kopf.on.cleanup()
async def on_cleanup(**kwargs):
    """
    Runs on operator shutdown.
    """
    LOGGER.info("Closing Kubernetes and Keycloak clients")
    await ekclient.aclose()


async def ekresource_for_model(model, subresource=None):
    """
    Returns an easykube resource for the given model.
    """
    api = ekclient.api(f"{settings.api_group}/{model._meta.version}")
    resource = model._meta.plural_name
    if subresource:
        resource = f"{resource}/{subresource}"
    return await api.resource(resource)


async def save_instance_status(instance):
    """
    Save the status of the given instance.
    """
    ekresource = await ekresource_for_model(type(instance), "status")
    data = await ekresource.replace(
        instance.metadata.name,
        {
            # Include the resource version for optimistic concurrency
            "metadata": {"resourceVersion": instance.metadata.resource_version},
            "status": instance.status.model_dump(exclude_defaults=True),
        },
        namespace=instance.metadata.namespace,
    )
    # Store the new resource version
    instance.metadata.resource_version = data["metadata"]["resourceVersion"]


def model_handler(model, register_fn, **kwargs):
    """
    Decorator that registers a handler with kopf for the specified model.
    """
    api_version = f"{settings.api_group}/{model._meta.version}"

    def decorator(func):
        @functools.wraps(func)
        async def handler(**handler_kwargs):
            if "instance" not in handler_kwargs:
                handler_kwargs["instance"] = model.model_validate(
                    handler_kwargs["body"]
                )
            try:
                return await func(**handler_kwargs)
            except easykube.ApiError as exc:
                if exc.status_code == 409:
                    # When a handler fails with a 409, we want to retry quickly
                    raise kopf.TemporaryError(str(exc), delay=5)
                else:
                    raise

        return register_fn(api_version, model._meta.plural_name, **kwargs)(handler)

    return decorator


@model_handler(api.AppTemplate, kopf.on.create)
@model_handler(api.AppTemplate, kopf.on.update, field="spec")
@model_handler(api.AppTemplate, kopf.on.timer, interval=settings.timer_interval)
async def reconcile_app_template(instance, **kwargs):
    """
    Reconciles an app template periodically.
    """
    # If there was a successful sync within the sync frequency, we don't need to do
    # anything
    now = dt.datetime.now(dt.timezone.utc)
    threshold = now - dt.timedelta(seconds=instance.spec.sync_frequency)
    if instance.status.last_sync and instance.status.last_sync > threshold:
        return
    # Fetch the repository index from the specified URL
    async with httpx.AsyncClient(base_url=instance.spec.chart.repo) as http:
        response = await http.get("index.yaml")
        response.raise_for_status()
    # Get the available versions for the chart that match our constraint, sorted
    # with the most recent first
    version_range = easysemver.Range(instance.spec.version_range)
    chart_versions = sorted(
        (
            v
            for v in yaml.safe_load(response.text)["entries"][instance.spec.chart.name]
            if easysemver.Version(v["version"]) in version_range
        ),
        key=lambda v: easysemver.Version(v["version"]),
        reverse=True,
    )
    # Throw away any versions that we aren't keeping
    chart_versions = chart_versions[: instance.spec.keep_versions]
    if not chart_versions:
        raise kopf.PermanentError("no versions matching constraint")
    next_label = instance.status.label
    next_logo = instance.status.logo
    next_description = instance.status.description
    next_versions = []
    # For each version, we need to make sure we have a values schema and optionally a UI
    # schema
    for chart_version in chart_versions:
        existing_version = next(
            (
                version
                for version in instance.status.versions
                if version.name == chart_version["version"]
            ),
            None,
        )
        # If we already know about the version, just use it as-is
        if existing_version:
            next_versions.append(existing_version)
            continue
        # Use the label, logo and description from the first version that has them
        # The label goes in a custom annotation as there isn't really a field for it,
        # falling back to the chart name if it is not present
        next_label = (
            next_label
            or chart_version.get("annotations", {}).get("azimuth.stackhpc.com/label")
            or chart_version["name"]
        )
        next_logo = next_logo or chart_version.get("icon")
        next_description = next_description or chart_version.get("description")
        # Pull the chart to extract the values schema and UI schema, if present
        chart_context = helm_client.pull_chart(
            instance.spec.chart.name,
            repo=instance.spec.chart.repo,
            version=chart_version["version"],
        )
        async with chart_context as chart:
            chart_directory = pathlib.Path(chart.ref)
            values_schema_file = chart_directory / "values.schema.json"
            ui_schema_file = chart_directory / "azimuth-ui.schema.yaml"
            if values_schema_file.is_file():
                with values_schema_file.open() as fh:
                    values_schema = json.load(fh)
            else:
                values_schema = {}
            if ui_schema_file.is_file():
                with ui_schema_file.open() as fh:
                    ui_schema = yaml.safe_load(fh)
            else:
                ui_schema = {}
        next_versions.append(
            api.AppTemplateVersion(
                name=chart_version["version"],
                values_schema=values_schema,
                ui_schema=ui_schema,
            )
        )
    instance.status.label = instance.spec.label or next_label
    instance.status.logo = instance.spec.logo or next_logo
    instance.status.description = instance.spec.description or next_description
    instance.status.versions = next_versions
    instance.status.last_sync = dt.datetime.now(dt.timezone.utc)
    await save_instance_status(instance)


def compute_checksum(data):
    """
    Computes the checksum for the given data.
    """
    # We compute the checksum by dumping the data as JSON and hashing it
    # When dumping, we sort the keys to try and ensure consistency
    if not isinstance(data, str):
        data = json.dumps(data, sort_keys=True)
    return hashlib.sha256(data.encode()).hexdigest()


def generate_flux_resources(
    owner: dict[str, t.Any],
    name: str,
    namespace: str,
    labels: dict[str, str],
    repo: str,
    chart: str,
    version: str,
    values: dict[str, str],
    release_name: str | None = None,
    target_namespace: str | None = None,
    kubeconfig_secret_name: str | None = None,
    kubeconfig_secret_key: str | None = None,
    management_cluster_install = False,
):
    return [
        {
            "apiVersion": "source.toolkit.fluxcd.io/v1",
            "kind": "HelmRepository",
            "metadata": {
                "name": name,
                "namespace": namespace,
                "labels": labels,
                "ownerReferences": [
                    {
                        "apiVersion": owner["apiVersion"],
                        "kind": owner["kind"],
                        "name": owner["metadata"]["name"],
                        "uid": owner["metadata"]["uid"],
                        "controller": True,
                        "blockOwnerDeletion": True,
                    },
                ],
            },
            "spec": {
                "url": repo,
                "interval": "1h",
            },
        },
        {
            "apiVersion": "source.toolkit.fluxcd.io/v1",
            "kind": "HelmChart",
            "metadata": {
                "name": name,
                "namespace": namespace,
                "labels": labels,
                "annotations": {
                    # We want the chart to reconcile whenever the chart repo changes
                    "reconcile.fluxcd.io/requestedAt": compute_checksum(repo),
                },
                "ownerReferences": [
                    {
                        "apiVersion": owner["apiVersion"],
                        "kind": owner["kind"],
                        "name": owner["metadata"]["name"],
                        "uid": owner["metadata"]["uid"],
                        "controller": True,
                        "blockOwnerDeletion": True,
                    },
                ],
            },
            "spec": {
                "chart": chart,
                "version": version,
                "sourceRef": {
                    "kind": "HelmRepository",
                    "name": name,
                },
                "interval": "1h",
            },
        },
        {
            "apiVersion": "v1",
            "kind": "Secret",
            "metadata": {
                "name": f"{name}-config",
                "namespace": namespace,
                "labels": labels,
                "ownerReferences": [
                    {
                        "apiVersion": owner["apiVersion"],
                        "kind": owner["kind"],
                        "name": owner["metadata"]["name"],
                        "uid": owner["metadata"]["uid"],
                        "controller": True,
                        "blockOwnerDeletion": True,
                    },
                ],
            },
            "stringData": {
                "values.yaml": yaml.safe_dump(values),
            },
        },
        {
            "apiVersion": "helm.toolkit.fluxcd.io/v2",
            "kind": "HelmRelease",
            "metadata": {
                "name": name,
                "namespace": namespace,
                "labels": labels,
                "annotations": {
                    # We want the Helm release to reconcile whenever the chart or values
                    # change
                    "reconcile.fluxcd.io/requestedAt": compute_checksum(
                        {
                            "chart": {
                                "repo": repo,
                                "name": chart,
                                "version": version,
                            },
                            "values": values,
                        }
                    ),
                },
                "ownerReferences": [
                    {
                        "apiVersion": owner["apiVersion"],
                        "kind": owner["kind"],
                        "name": owner["metadata"]["name"],
                        "uid": owner["metadata"]["uid"],
                        "controller": True,
                        "blockOwnerDeletion": True,
                    },
                ],
            },
            "spec": {
                "chartRef": {
                    "kind": "HelmChart",
                    "name": name,
                },
                "releaseName": release_name or name,
                "targetNamespace": target_namespace or namespace,
                "storageNamespace": target_namespace or namespace,
                "valuesFrom": [
                    {
                        "kind": "Secret",
                        "name": f"{name}-config",
                        "valuesKey": "values.yaml",
                    },
                ],
                # For maximum compatibility, don't use a persistent client
                # https://fluxcd.io/flux/components/helm/helmreleases/#persistent-client
                "persistentClient": False,
                "install": {
                    "crds": "CreateReplace",
                    "createNamespace": True,
                    "remediation": {
                        "retries": -1,
                    },
                },
                "upgrade": {
                    "crds": "CreateReplace",
                    "remediation": {
                        "retries": -1,
                    },
                },
                "interval": "5m",
                "timeout": "5m",
                # If a kubeconfig secret is specified, configure it
                **(
                    {
                        "kubeConfig": {
                            "secretRef": {
                                "name": kubeconfig_secret_name,
                                "key": kubeconfig_secret_key,
                            },
                        },
                    }
                    if kubeconfig_secret_name and not management_cluster_install
                    else {}
                ),
            },
            **(
               {
                    "values": {
                        "namespace": {
                            "slinky": namespace,
                        },
                        "kubeconfig": {
                            "name": kubeconfig_secret_name,
                            "key": kubeconfig_secret_key,
                        }
                    },
                } 
                if management_cluster_install
                else {}
            )
        },
    ]


@kopf.on.event(
    "v1",
    "secrets",
    labels={settings.zenith_operator.kubeconfig_secret_label: kopf.PRESENT},
)
async def handle_secret_event(logger, name, namespace, body, **kwargs):
    """
    Handles events on kubeconfig secrets by ensuring that Flux resources exist
    to provision a Zenith operator watching the cluster.
    """
    # If the secret is deleting, we do nothing as the Flux resources will be deleted by
    # garbage collection
    if body["metadata"].get("deletionTimestamp"):
        return
    # We retry the event, with an exponential backoff, until it succeeds
    attempt = 0
    while True:
        try:
            # Template out and apply the Flux resources for the Zenith operator instance
            for resource in generate_flux_resources(
                body,
                f"{name}-zenith-operator",
                namespace,
                {"app.kubernetes.io/managed-by": "azimuth-apps-operator"},
                settings.zenith_operator.chart_repo,
                settings.zenith_operator.chart_name,
                settings.zenith_operator.chart_version,
                {
                    **settings.zenith_operator.default_values,
                    # Use the secret that the event is for as the target
                    "kubeconfigSecret": {
                        "name": name,
                        # Just use the first key in the secret
                        # We expect a single key
                        "key": next(iter(body["data"].keys())),
                    },
                },
            ):
                await ekclient.apply_object(resource, force=True)
        except Exception as exc:
            # Log the exception
            logger.exception(exc)
        else:
            return
        # Calculate the clamped backoff, including some jitter
        delay = min(2**attempt, 120) + random.uniform(0, 1)
        logger.info("Waiting %.3fs before retrying", delay)
        await asyncio.sleep(delay)
        attempt = attempt + 1


@model_handler(api.App, kopf.on.create)
@model_handler(api.App, kopf.on.update, field="spec")
@model_handler(api.App, kopf.on.resume)
async def reconcile_app(instance: api.App, **kwargs):
    """
    Reconciles an app periodically.
    """
    # Initialise the phase as early as possible
    if instance.status.phase == api.AppPhase.UNKNOWN:
        instance.status.phase = api.AppPhase.PENDING
        await save_instance_status(instance)
    # Find the app, bailing if it doesn't exist
    apptemplates = await ekresource_for_model(api.AppTemplate)
    try:
        template_data = await apptemplates.fetch(instance.spec.template.name)
    except easykube.ApiError as exc:
        if exc.status_code == 404:
            raise kopf.TemporaryError("template does not exist")
        else:
            raise
    else:
        template = api.AppTemplate.model_validate(template_data)

    # Template out and apply the Flux resources for the app
    for resource in generate_flux_resources(
        instance.model_dump(by_alias=True),
        f"azapp-{instance.metadata.name}",
        instance.metadata.namespace,
        {
            "app.kubernetes.io/managed-by": "azimuth-apps-operator",
            "apps.azimuth-cloud.io/app": instance.metadata.name,
        },
        template.spec.chart.repo,
        template.spec.chart.name,
        instance.spec.template.version,
        instance.spec.values,
        instance.metadata.name,
        template.spec.namespace or instance.metadata.name,
<<<<<<< HEAD
        instance.spec.kubeconfig_secret.name,
=======
        None
        if (template.spec.management_install)
        else instance.spec.kubeconfig_secret.name,
>>>>>>> e3ac4473
        instance.spec.kubeconfig_secret.key,
    ):
        await ekclient.apply_object(resource, force=True)


@model_handler(api.App, kopf.on.delete)
async def delete_app(instance, **kwargs):
    """
    Handles the deletion of an app.
    """
    # Put the app into the uninstalling phase if it isn't already
    if instance.status.phase != api.AppPhase.UNINSTALLING:
        instance.status.phase = api.AppPhase.UNINSTALLING
        await save_instance_status(instance)
    # The Flux resources will be deleted by virtue of the owner references
    # The status will be updated by the timer tracking the Flux resources
    # We don't want our finalizer to be removed unless the Flux HelmRelease is gone
    releases = await ekclient.api("helm.toolkit.fluxcd.io/v2").resource("helmreleases")
    try:
        release = await releases.fetch(
            instance.metadata.name, namespace=instance.metadata.namespace
        )
    except easykube.ApiError as exc:
        # If the status is 404, we are done
        if exc.status_code != 404:
            raise
    else:
        # If the deletion of the HelmRelease has not been triggered yet, trigger it
        if not release.metadata.get("deletionTimestamp"):
            await ekclient.delete_object(release)
        raise kopf.TemporaryError("waiting for Flux HelmRelease to be deleted", delay=5)


@contextlib.asynccontextmanager
async def clients_for_app(app: api.App):
    """
    Context manager that yields a tuple of (easykube client, Helm client) configured to
    target the cluster that the given app is installed on.
    """
    # Load the kubeconfig secret specified by the app
    secrets = await ekclient.api("v1").resource("secrets")
    try:
        kubeconfig_secret = await secrets.fetch(
            app.spec.kubeconfig_secret.name, namespace=app.metadata.namespace
        )
    except easykube.ApiError as exc:
        if exc.status_code == 404:
            raise kopf.TemporaryError("kubeconfig secret does not exist", delay=15)
        else:
            raise
    try:
        kubeconfig_data_b64 = kubeconfig_secret.data[app.spec.kubeconfig_secret.key]
    except KeyError:
        raise kopf.TemporaryError("specified key does not exist in kubeconfig secret")
    kubeconfig_data = base64.b64decode(kubeconfig_data_b64)
    # We pass a Helm client that is configured for the target cluster
    with tempfile.NamedTemporaryFile() as kubeconfig:
        kubeconfig.write(kubeconfig_data)
        kubeconfig.flush()
        # Get an easykube client for the target cluster
        ekclient_target = easykube.Configuration.from_kubeconfig_data(
            kubeconfig_data, json_encoder=pydantic_encoder
        ).async_client(default_field_manager=settings.easykube_field_manager)
        # Get a Helm client for the target cluster
        helm_client_target = pyhelm3.Client(
            default_timeout=settings.helm_client.default_timeout,
            executable=settings.helm_client.executable,
            history_max_revisions=settings.helm_client.history_max_revisions,
            insecure_skip_tls_verify=settings.helm_client.insecure_skip_tls_verify,
            kubeconfig=kubeconfig.name,
            unpack_directory=settings.helm_client.unpack_directory,
        )
        # Yield the clients as a tuple
        async with ekclient_target:
            yield (ekclient_target, helm_client_target)


async def get_helm_revision(helm_client, release) -> pyhelm3.ReleaseRevisionStatus:
    """
    Returns the current Helm revision for the specified HelmRelease object.
    """
    try:
        return await helm_client.get_current_revision(
            release["spec"]["releaseName"],
            namespace=release["spec"]["storageNamespace"],
        )
    except pyhelm3.errors.ReleaseNotFoundError:
        raise kopf.TemporaryError("helm release for app does not exist")


async def get_zenith_services(ekclient, revision):
    """
    Returns the current state of any Zenith services defined in the given Helm revision.
    """
    # Extract the name and namespace of any Zenith reservations in the manifest
    manifest_reservations = [
        (
            resource["metadata"]["name"],
            resource["metadata"].get("namespace", revision.release.namespace),
        )
        for resource in (await revision.resources())
        if (
            resource["apiVersion"] == "zenith.stackhpc.com/v1alpha1"
            and resource["kind"] == "Reservation"
        )
    ]
    # If there are no reservations in the manifest, we are done
    if not manifest_reservations:
        return {}
    # Otherwise, load the current state of each reservation from the target cluster
    services = {}
    reservations = await ekclient.api("zenith.stackhpc.com/v1alpha1").resource(
        "reservations"
    )
    for reservation_name, reservation_namespace in manifest_reservations:
        reservation = await reservations.fetch(
            reservation_name, namespace=reservation_namespace
        )
        # If the reservation is not ready, leave it for now
        if reservation.get("status", {}).get("phase", "Unknown") != "Ready":
            continue
        annotations = reservation["metadata"].get("annotations", {})
        # Derive the key to store the reservation status under
        reservation_key = (
            reservation_name
            if reservation_name.startswith(reservation_namespace)
            else f"{reservation_namespace}-{reservation_name}"
        )
        services[reservation_key] = api.AppServiceStatus(
            subdomain=reservation["status"]["subdomain"],
            fqdn=reservation["status"]["fqdn"],
            label=annotations.get(
                "azimuth.stackhpc.com/service-label",
                # Derive a label from the name if not specified
                " ".join(word.capitalize() for word in reservation_name.split("-")),
            ),
            icon_url=annotations.get("azimuth.stackhpc.com/service-icon-url"),
            description=annotations.get("azimuth.stackhpc.com/service-description"),
        )
    return services


async def update_identity_platform(app: api.App):
    """
    Makes sure that the identity platform for the app matches the current state of the
    Zenith services for the app.
    """
    await ekclient.apply_object(
        {
            "apiVersion": "identity.azimuth.stackhpc.com/v1alpha1",
            "kind": "Platform",
            "metadata": {
                "name": f"azapp-{app.metadata.name}",
                "namespace": app.metadata.namespace,
                "ownerReferences": [
                    {
                        "apiVersion": app.api_version,
                        "kind": app.kind,
                        "name": app.metadata.name,
                        "uid": app.metadata.uid,
                        "controller": True,
                        "blockOwnerDeletion": True,
                    },
                ],
            },
            "spec": {
                "realmName": app.spec.zenith_identity_realm_name,
                "zenithServices": {
                    name: {
                        "subdomain": service.subdomain,
                        "fqdn": service.fqdn,
                    }
                    for name, service in app.status.services.items()
                },
            },
        },
        force=True,
    )


@dataclasses.dataclass
class Condition:
    status: str
    reason: str | None
    message: str | None

    def __str__(self):
        return self.message or self.reason or ""


def extract_condition(obj, type) -> Condition:  # noqa: A002
    """
    Extract the status and reason from the condition of the given type.
    """
    conditions = obj.get("status", {}).get("conditions", [])
    try:
        condition = next(c for c in conditions if c["type"] == type)
    except StopIteration:
        return Condition("Unknown", None, None)
    else:
        return Condition(
            condition["status"], condition.get("reason"), condition.get("message")
        )


async def fetch_related_flux_object(app: api.App, kind: str):
    """
    Returns the related Flux object of the given kind for the app.
    """
    ekapi = ekclient.api(
        "helm.toolkit.fluxcd.io/v2"
        if kind == "HelmRelease"
        else "source.toolkit.fluxcd.io/v1"
    )
    ekresource = await ekapi.resource(kind)
    obj = await ekresource.first(
        labels={"apps.azimuth-cloud.io/app": app.metadata.name},
        namespace=app.metadata.namespace,
    )
    if obj:
        return obj
    else:
        raise kopf.TemporaryError(f"{kind} does not exist for app")


def reconcile_app_phase(
    repository: dict[str, t.Any], chart: dict[str, t.Any], release: dict[str, t.Any]
):
    """
    Reconcile the phase of an app. Returns a tuple of (phase, failure message).
    """
    repository_ready = extract_condition(repository, "Ready")
    repository_stalled = extract_condition(repository, "Stalled")
    chart_ready = extract_condition(chart, "Ready")
    chart_stalled = extract_condition(chart, "Stalled")
    ready = extract_condition(release, "Ready")
    released = extract_condition(release, "Released")
    reconciling = extract_condition(release, "Reconciling")

    # For the repository and chart, we only transition into the failed phase if they are
    # stalled. This means that Flux has identified that they cannot proceed without
    # changes to the spec. Anything else is considered preparing
    if repository_ready.status != "True":
        if repository_stalled.status == "True":
            return api.AppPhase.FAILED, str(repository_stalled)
        else:
            return api.AppPhase.PREPARING, None
    if chart_ready.status != "True":
        if chart_stalled.status == "True":
            return api.AppPhase.FAILED, str(chart_stalled)
        else:
            return api.AppPhase.PREPARING, None

    # If we get to here, the repository and chart are ready
    if ready.status == "True":
        return api.AppPhase.DEPLOYED, None
    elif reconciling.status == "True":
        # Whether reconciling resolves to installing or upgrading depends on whether
        # there has been a successful release previously
        if released.status == "True":
            return api.AppPhase.UPGRADING, None
        else:
            return api.AppPhase.INSTALLING, None
    elif ready.status == "False":
        # If the ready status is actually False rather than Unknown,
        # mark the app as failed
        return api.AppPhase.FAILED, str(ready)
    else:
        return api.AppPhase.PENDING, None


async def reconcile_app_status(
    app: api.App,
    repository: dict[str, t.Any],
    chart: dict[str, t.Any],
    release: dict[str, t.Any],
):
    """
    Reconcile the status of an app and a Flux object.
    """
    # If the app is deleting, we don't do anything
    if app.metadata.deletion_timestamp:
        return

    # Derive the phase of the app from the Flux objects
    app.status.phase, app.status.failure_message = reconcile_app_phase(
        repository, chart, release
    )

    # Get the notes and Zenith services directly from the Helm release, as the notes and
    # manifest are not exposed as part of the Flux HelmRelease object
    try:
        async with clients_for_app(app) as (ekclient_target, helm_client_target):
            revision = await get_helm_revision(helm_client_target, release)
            app.status.usage = revision.notes
            app.status.services = await get_zenith_services(ekclient_target, revision)
    finally:
        # Save the changes to the status
        await save_instance_status(app)
    # Make sure the identity platform that produces credentials for Zenith is up-to-date
    await update_identity_platform(app)


@model_handler(
    api.App,
    kopf.on.timer,
    interval=settings.timer_interval,
    idle=settings.timer_interval,
)
async def reconcile_app_status_timer(instance: api.App, **kwargs):
    """
    Reconcile the app status.
    """
    repository = await fetch_related_flux_object(instance, "HelmRepository")
    chart = await fetch_related_flux_object(instance, "HelmChart")
    release = await fetch_related_flux_object(instance, "HelmRelease")
    await reconcile_app_status(instance, repository, chart, release)


async def find_app(obj):
    """
    Returns the app associated with a Flux object.
    """
    apps = await ekresource_for_model(api.App)
    try:
        app_data = await apps.fetch(
            obj["metadata"]["labels"]["apps.azimuth-cloud.io/app"],
            namespace=obj["metadata"]["namespace"],
        )
    except easykube.ApiError as exc:
        if exc.status_code == 404:
            return None
        else:
            raise
    else:
        return api.App.model_validate(app_data)


@kopf.on.event(
    "helmrepositories.source.toolkit.fluxcd.io",
    labels={"apps.azimuth-cloud.io/app": kopf.PRESENT},
)
async def handle_helmrepository_event(body, **kwargs):
    """
    Handles changes to Flux HelmRepository objects associated with apps.
    """
    app = await find_app(body)
    if app:
        repository = body
        chart = await fetch_related_flux_object(app, "HelmChart")
        release = await fetch_related_flux_object(app, "HelmRelease")
        await reconcile_app_status(app, repository, chart, release)


@kopf.on.event(
    "helmcharts.source.toolkit.fluxcd.io",
    labels={"apps.azimuth-cloud.io/app": kopf.PRESENT},
)
async def handle_helmchart_event(body, **kwargs):
    """
    Handles changes to Flux HelmChart objects associated with apps.
    """
    app = await find_app(body)
    if app:
        repository = await fetch_related_flux_object(app, "HelmRepository")
        chart = body
        release = await fetch_related_flux_object(app, "HelmRelease")
        await reconcile_app_status(app, repository, chart, release)


@kopf.on.event(
    "helmreleases.helm.toolkit.fluxcd.io",
    labels={"apps.azimuth-cloud.io/app": kopf.PRESENT},
)
async def handle_helmrelease_event(body, **kwargs):
    """
    Handles changes to Flux HelmRelease objects associated with apps.
    """
    app = await find_app(body)
    if app:
        repository = await fetch_related_flux_object(app, "HelmRepository")
        chart = await fetch_related_flux_object(app, "HelmChart")
        release = body
        await reconcile_app_status(app, repository, chart, release)<|MERGE_RESOLUTION|>--- conflicted
+++ resolved
@@ -545,13 +545,9 @@
         instance.spec.values,
         instance.metadata.name,
         template.spec.namespace or instance.metadata.name,
-<<<<<<< HEAD
-        instance.spec.kubeconfig_secret.name,
-=======
         None
         if (template.spec.management_install)
         else instance.spec.kubeconfig_secret.name,
->>>>>>> e3ac4473
         instance.spec.kubeconfig_secret.key,
     ):
         await ekclient.apply_object(resource, force=True)
